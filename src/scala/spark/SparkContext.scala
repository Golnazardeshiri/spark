package spark

import java.io._

import scala.collection.mutable.ArrayBuffer
import scala.actors.Actor._

<<<<<<< HEAD
class SparkContext(master: String, frameworkName: String) extends Logging {
=======
import org.apache.hadoop.mapred.InputFormat
import org.apache.hadoop.mapred.SequenceFileInputFormat


class SparkContext(
  master: String,
  frameworkName: String,
  val sparkHome: String = null,
  val jars: Seq[String] = Nil)
extends Logging {
  private var scheduler: Scheduler = {
    // Regular expression used for local[N] master format
    val LOCAL_N_REGEX = """local\[([0-9]+)\]""".r
    master match {
      case "local" =>
        new LocalScheduler(1)
      case LOCAL_N_REGEX(threads) =>
        new LocalScheduler(threads.toInt)
      case _ =>
        System.loadLibrary("mesos")
        new MesosScheduler(this, master, frameworkName)
    }
  }

  private val isLocal = scheduler.isInstanceOf[LocalScheduler]

  // Start the scheduler, the cache and the broadcast system
  scheduler.start()
  Cache.initialize()
>>>>>>> f8ea98d9
  Broadcast.initialize(true)

  // Methods for creating RDDs

  def parallelize[T: ClassManifest](seq: Seq[T], numSlices: Int): RDD[T] =
    new ParallelArray[T](this, seq, numSlices)

<<<<<<< HEAD
  def parallelize[T: ClassManifest](seq: Seq[T]): ParallelArray[T] =
    parallelize(seq, scheduler.numCores)
=======
  def parallelize[T: ClassManifest](seq: Seq[T]): RDD[T] =
    parallelize(seq, numCores)
>>>>>>> f8ea98d9

  def textFile(path: String): RDD[String] =
    new HadoopTextFile(this, path)

<<<<<<< HEAD
  // TODO: Keep around a weak hash map of values to Cached versions?
  // def broadcast[T](value: T) = new DfsBroadcast(value, local)
  def broadcast[T](value: T) = new ChainedBroadcast(value, local)

//  def broadcast[T](value: T) = { 
//    val broadcastClass = System.getProperty("spark.broadcast.Class",
//      "spark.ChainedBroadcast")
//    val booleanArgs = Array[AnyRef] (local.asInstanceOf[AnyRef])
//    Class.forName(broadcastClass).getConstructors()(0).newInstance(booleanArgs:_*).asInstanceOf[Class.forName(broadcastClass)]
//  }

// def initialize() {
//    val cacheClass = System.getProperty("spark.cache.class",
//      "spark.SoftReferenceCache")
//    instance = Class.forName(cacheClass).newInstance().asInstanceOf[Cache]
//  }

=======
  /** Get an RDD for a Hadoop file with an arbitrary InputFormat */
  def hadoopFile[K, V](path: String,
                       inputFormatClass: Class[_ <: InputFormat[K, V]],
                       keyClass: Class[K],
                       valueClass: Class[V])
      : RDD[(K, V)] = {
    new HadoopFile(this, path, inputFormatClass, keyClass, valueClass)
  }
>>>>>>> f8ea98d9

  /**
   * Smarter version of hadoopFile() that uses class manifests to figure out
   * the classes of keys, values and the InputFormat so that users don't need
   * to pass them directly.
   */
  def hadoopFile[K, V, F <: InputFormat[K, V]](path: String)
      (implicit km: ClassManifest[K], vm: ClassManifest[V], fm: ClassManifest[F])
      : RDD[(K, V)] = {
    hadoopFile(path,
               fm.erasure.asInstanceOf[Class[F]],
               km.erasure.asInstanceOf[Class[K]],
               vm.erasure.asInstanceOf[Class[V]])
  }

  /** Get an RDD for a Hadoop SequenceFile with given key and value types */
  def sequenceFile[K, V](path: String,
                         keyClass: Class[K],
                         valueClass: Class[V]): RDD[(K, V)] = {
    val inputFormatClass = classOf[SequenceFileInputFormat[K, V]]
    hadoopFile(path, inputFormatClass, keyClass, valueClass)
  }

<<<<<<< HEAD
  private[spark] var scheduler: Scheduler = master match {
    case "local" => new LocalScheduler(1)
    case LOCAL_REGEX(threads) => new LocalScheduler(threads.toInt)
    case _ => { System.loadLibrary("mesos");
                new MesosScheduler(master, frameworkName, createExecArg()) }
=======
  /**
   * Smarter version of sequenceFile() that obtains the key and value classes
   * from ClassManifests instead of requiring the user to pass them directly.
   */
  def sequenceFile[K, V](path: String)
      (implicit km: ClassManifest[K], vm: ClassManifest[V]): RDD[(K, V)] = {
    sequenceFile(path,
                 km.erasure.asInstanceOf[Class[K]],
                 vm.erasure.asInstanceOf[Class[V]])
>>>>>>> f8ea98d9
  }

  /** Build the union of a list of RDDs. */
  def union[T: ClassManifest](rdds: RDD[T]*): RDD[T] =
    new UnionRDD(this, rdds)

  // Methods for creating shared variables

  def accumulator[T](initialValue: T)(implicit param: AccumulatorParam[T]) =
    new Accumulator(initialValue, param)

  // TODO: Keep around a weak hash map of values to Cached versions?
  def broadcast[T](value: T) = new CentralizedHDFSBroadcast(value, isLocal)
  //def broadcast[T](value: T) = new ChainedStreamingBroadcast(value, isLocal)

  // Stop the SparkContext
  def stop() {
     scheduler.stop()
     scheduler = null
  }

  // Wait for the scheduler to be registered
  def waitForRegister() {
    scheduler.waitForRegister()
  }

  // Get Spark's home location from either a value set through the constructor,
  // or the spark.home Java property, or the SPARK_HOME environment variable
  // (in that order of preference). If neither of these is set, return None.
  def getSparkHome(): Option[String] = {
    if (sparkHome != null)
      Some(sparkHome)
    else if (System.getProperty("spark.home") != null)
      Some(System.getProperty("spark.home"))
    else if (System.getenv("SPARK_HOME") != null)
      Some(System.getenv("SPARK_HOME"))
    else
      None
  }

  // Submit an array of tasks (passed as functions) to the scheduler
  def runTasks[T: ClassManifest](tasks: Array[() => T]): Array[T] = {
    runTaskObjects(tasks.map(f => new FunctionTask(f)))
  }

  // Run an array of spark.Task objects
  private[spark] def runTaskObjects[T: ClassManifest](tasks: Seq[Task[T]])
      : Array[T] = {
    logInfo("Running " + tasks.length + " tasks in parallel")
    val start = System.nanoTime
    val result = scheduler.runTasks(tasks.toArray)
    logInfo("Tasks finished in " + (System.nanoTime - start) / 1e9 + " s")
    return result
  }

  // Clean a closure to make it ready to serialized and send to tasks
  // (removes unreferenced variables in $outer's, updates REPL variables)
  private[spark] def clean[F <: AnyRef](f: F): F = {
    ClosureCleaner.clean(f)
    return f
  }

  // Get the number of cores available to run tasks (as reported by Scheduler)
  def numCores = scheduler.numCores
}


/**
 * The SparkContext object contains a number of implicit conversions and
 * parameters for use with various Spark features.
 */
object SparkContext {
  implicit object DoubleAccumulatorParam extends AccumulatorParam[Double] {
    def addInPlace(t1: Double, t2: Double): Double = t1 + t2
    def zero(initialValue: Double) = 0.0
  }

  implicit object IntAccumulatorParam extends AccumulatorParam[Int] {
    def addInPlace(t1: Int, t2: Int): Int = t1 + t2
    def zero(initialValue: Int) = 0
  }

  // TODO: Add AccumulatorParams for other types, e.g. lists and strings

  implicit def rddToPairRDDExtras[K, V](rdd: RDD[(K, V)]) =
    new PairRDDExtras(rdd)
}<|MERGE_RESOLUTION|>--- conflicted
+++ resolved
@@ -5,9 +5,6 @@
 import scala.collection.mutable.ArrayBuffer
 import scala.actors.Actor._
 
-<<<<<<< HEAD
-class SparkContext(master: String, frameworkName: String) extends Logging {
-=======
 import org.apache.hadoop.mapred.InputFormat
 import org.apache.hadoop.mapred.SequenceFileInputFormat
 
@@ -37,7 +34,6 @@
   // Start the scheduler, the cache and the broadcast system
   scheduler.start()
   Cache.initialize()
->>>>>>> f8ea98d9
   Broadcast.initialize(true)
 
   // Methods for creating RDDs
@@ -45,21 +41,15 @@
   def parallelize[T: ClassManifest](seq: Seq[T], numSlices: Int): RDD[T] =
     new ParallelArray[T](this, seq, numSlices)
 
-<<<<<<< HEAD
-  def parallelize[T: ClassManifest](seq: Seq[T]): ParallelArray[T] =
-    parallelize(seq, scheduler.numCores)
-=======
   def parallelize[T: ClassManifest](seq: Seq[T]): RDD[T] =
     parallelize(seq, numCores)
->>>>>>> f8ea98d9
 
   def textFile(path: String): RDD[String] =
     new HadoopTextFile(this, path)
 
-<<<<<<< HEAD
   // TODO: Keep around a weak hash map of values to Cached versions?
-  // def broadcast[T](value: T) = new DfsBroadcast(value, local)
-  def broadcast[T](value: T) = new ChainedBroadcast(value, local)
+  // def broadcast[T](value: T) = new DfsBroadcast(value, isLocal)
+  def broadcast[T](value: T) = new ChainedBroadcast(value, isLocal)
 
 //  def broadcast[T](value: T) = { 
 //    val broadcastClass = System.getProperty("spark.broadcast.Class",
@@ -74,7 +64,6 @@
 //    instance = Class.forName(cacheClass).newInstance().asInstanceOf[Cache]
 //  }
 
-=======
   /** Get an RDD for a Hadoop file with an arbitrary InputFormat */
   def hadoopFile[K, V](path: String,
                        inputFormatClass: Class[_ <: InputFormat[K, V]],
@@ -83,7 +72,6 @@
       : RDD[(K, V)] = {
     new HadoopFile(this, path, inputFormatClass, keyClass, valueClass)
   }
->>>>>>> f8ea98d9
 
   /**
    * Smarter version of hadoopFile() that uses class manifests to figure out
@@ -107,13 +95,6 @@
     hadoopFile(path, inputFormatClass, keyClass, valueClass)
   }
 
-<<<<<<< HEAD
-  private[spark] var scheduler: Scheduler = master match {
-    case "local" => new LocalScheduler(1)
-    case LOCAL_REGEX(threads) => new LocalScheduler(threads.toInt)
-    case _ => { System.loadLibrary("mesos");
-                new MesosScheduler(master, frameworkName, createExecArg()) }
-=======
   /**
    * Smarter version of sequenceFile() that obtains the key and value classes
    * from ClassManifests instead of requiring the user to pass them directly.
@@ -123,7 +104,6 @@
     sequenceFile(path,
                  km.erasure.asInstanceOf[Class[K]],
                  vm.erasure.asInstanceOf[Class[V]])
->>>>>>> f8ea98d9
   }
 
   /** Build the union of a list of RDDs. */
@@ -134,10 +114,6 @@
 
   def accumulator[T](initialValue: T)(implicit param: AccumulatorParam[T]) =
     new Accumulator(initialValue, param)
-
-  // TODO: Keep around a weak hash map of values to Cached versions?
-  def broadcast[T](value: T) = new CentralizedHDFSBroadcast(value, isLocal)
-  //def broadcast[T](value: T) = new ChainedStreamingBroadcast(value, isLocal)
 
   // Stop the SparkContext
   def stop() {
